--- conflicted
+++ resolved
@@ -23,11 +23,8 @@
         '''
         if annotation is not None:
             if isinstance(annotation, str):
-<<<<<<< HEAD
                 annotation = pd.read_csv(annotation, sep = '\s+')
-=======
-                annotation = pd.read_csv(annotation, sep='\t')
->>>>>>> 564c730c
+
             self.annotation = annotation
         if reference_genome is not None: 
             self.genome_dict = SeqIO.to_dict(SeqIO.parse(reference_genome, "fasta"))
