'''
Utilities to compute embeddings from various models.  
The following models are supported:

- GPN
- DNABERT
- Nucleotide Transformer
- AWD-LSTM
- ResNet-LM

Usage: either as functions or as classes.
```


# get any of the embedders
embedder = GPNEmbedder()
embedder = DNABertEmbedder('path/to/checkpoint', kmer=6)
embedder = NucleotideTransformerEmbedder('checkpoint_name')
embedder = AWDLSTMEmbedder('path/to/checkpoint')
embedder = ConvNetEmbedder('path/to/checkpoint')

# embed
sequences =  ["ATGCCCTGGC", "AATACGGT"]
embedder.embed(sequences, disable_tqdm=True)
```
    
'''


import torch
import numpy as np
from typing import List
from functools import partial
import os

from bend.models.awd_lstm import AWDLSTMModelForInference
from bend.models.dilated_cnn import ConvNetModel
from bend.utils.download import download_model

from tqdm.auto import tqdm
from transformers import logging, BertModel, BertConfig, BertTokenizer, AutoModel, AutoTokenizer
from sklearn.preprocessing import LabelEncoder
logging.set_verbosity_error()



# TODO graceful auto downloading solution for everything that is hosted in a nice way
# https://github.com/huggingface/transformers/blob/main/src/transformers/utils/hub.py

device =  torch.device("cuda" if torch.cuda.is_available() else "cpu")


##
## GPN https://www.biorxiv.org/content/10.1101/2022.08.22.504706v1
##

class BaseEmbedder():
    def __init__(self, *args, **kwargs):
        self.load_model(*args, **kwargs)

    def load_model(self, *args, **kwargs):
        raise NotImplementedError
    
    def embed(self, *args, **kwargs):
        raise NotImplementedError

    def __call__(self, sequence, *args, **kwargs):
        return self.embed([sequence], *args, disable_tqdm=True, **kwargs)[0]

class GPNEmbedder(BaseEmbedder):

    def load_model(self):
        try:
            import gpn.model
        except ModuleNotFoundError as e:
            raise ModuleNotFoundError('GPN requires gpn. Install with: pip install git+https://github.com/songlab-cal/gpn.git')


        self.model = AutoModel.from_pretrained("gonzalobenegas/gpn-arabidopsis")
        self.tokenizer = AutoTokenizer.from_pretrained("gonzalobenegas/gpn-arabidopsis")

        self.model.to(device)
        self.model.eval()

    def embed(self, sequences: List[str], disable_tqdm: bool = False) -> List[np.ndarray]:
        '''Run the GPN model https://www.biorxiv.org/content/10.1101/2022.08.22.504706v1'''

        embeddings = []
        with torch.no_grad():
            for seq in tqdm(sequences, disable=disable_tqdm):
                input_ids = self.tokenizer(seq, return_tensors="pt", return_attention_mask=False, return_token_type_ids=False)["input_ids"]
                input_ids = input_ids.to(device)
                embedding = self.model(input_ids=input_ids).last_hidden_state
                
                embeddings.append(embedding.detach().cpu().numpy())

        return embeddings



##
## DNABert https://doi.org/10.1093/bioinformatics/btab083
##

class DNABertEmbedder(BaseEmbedder):

    def load_model(self, 
                   dnabert_path: str = '../../external-models/DNABERT/', 
                   kmer: int = 6, ):

<<<<<<< HEAD
        dnabert_path = f'{dnabert_path}/DNABERT{kmer}/'
        # check if path exists
        
        if not os.path.exists(dnabert_path):
            print(f'Path {dnabert_path} does not exists, check if the wrong path was given. If not download from https://github.com/jerryji1993/DNABERT')
            
=======

>>>>>>> 564c730c
        config = BertConfig.from_pretrained(dnabert_path)
        self.tokenizer = BertTokenizer.from_pretrained(dnabert_path)
        self.bert_model = BertModel.from_pretrained(dnabert_path, config=config)
        self.bert_model.to(device)
        self.bert_model.eval()

        self.kmer = kmer

    def embed(self, sequences: List[str], disable_tqdm: bool = False):
        embeddings = []
        with torch.no_grad():
            for sequence in tqdm(sequences, disable=disable_tqdm):
                sequence = [sequence]
                kmers = self._seq2kmer_batch(sequence, self.kmer)
                model_input = self.tokenizer.batch_encode_plus(kmers, add_special_tokens=True, 
<<<<<<< HEAD
                                                               max_length=len(sequence[0]), return_tensors='pt', 
                                                               padding='max_length')["input_ids"]
=======
                                                                    max_length=512, return_tensors='pt', 
                                                                    padding=True)["input_ids"]
>>>>>>> 564c730c
                if model_input.shape[1] > 512:
                    model_input = torch.split(model_input, 512, dim=1)
                    output = []
                    for chunk in model_input: 
                        output.append(self.bert_model(chunk.to(device))[0].detach().cpu())
                    output = torch.cat(output, dim=1)
                else:
                    output = self.bert_model(model_input.to(device))
                embedding = output[0].detach().cpu().numpy()
                embeddings.append(embedding)

        return embeddings

    @staticmethod
    def _seq2kmer(seq, k):
        """
        Convert original sequence to kmers
        
        Arguments:
        seq -- str, original sequence.
        k -- int, kmer of length k specified.
        
        Returns:
        kmers -- str, kmers separated by space
        """
        kmer = [seq[x:x+k] for x in range(len(seq)+1-k)]
        kmers = " ".join(kmer)
        return kmers

    def _seq2kmer_batch(self, batch, k=3, step_size=1, kmerise=True):
        return list(map(partial(self._seq2kmer, k = k), batch))


class NucleotideTransformerEmbedder(BaseEmbedder):

    def load_model(self, model_name):


        # Get pretrained model
        self.model = AutoModel.from_pretrained(model_name)
        self.model.to(device)
        self.model.eval()

        self.tokenizer = AutoTokenizer.from_pretrained(model_name)

    def embed(self, sequences: List[str], disable_tqdm: bool = False, return_cls_token: bool = False):
        '''Tokenizes and embeds sequences. CLS token is removed from the output.'''
        
        cls_tokens = []
        embeddings = []
        
        with torch.no_grad():
            for n, s in enumerate(tqdm(sequences, disable=disable_tqdm)):
                #print('sequence', n)
                s_chunks = [s[chunk : chunk + 5994] for chunk in  range(0, len(s), 5994)] # split into chunks 
                embedded_seq = []
                cls_seq = []
                for n_chunk, chunk in enumerate(s_chunks): # embed each chunk
                    tokens_ids = self.tokenizer(chunk, return_tensors = 'pt')['input_ids'].int().to(device)
                    if len(tokens_ids[0]) > 1000: # too long to fit into the model
                        split = torch.split(tokens_ids, 1000, dim=-1)
                        outs = [self.model(item)['last_hidden_state'].detach().cpu().numpy() for item in split]
                        outs = np.concatenate(outs, axis=1)
                    else:
                        outs = self.model(tokens_ids)['last_hidden_state'].detach().cpu().numpy() # get last hidden state
                    embedded_seq.append(outs[:,1:])
                    #print('chunk', n_chunk, 'chunk length', len(chunk), 'tokens length', len(tokens_ids[0]), 'chunk embedded shape', outs.shape)
                    cls_seq.append(outs[:,0])
                embeddings.append(np.concatenate(embedded_seq, axis=1)) 
                cls_tokens.append(np.concatenate(cls_seq, axis=0))
        if return_cls_token:
            return embeddings, cls_tokens

        return embeddings


class AWDLSTMEmbedder(BaseEmbedder):

    def load_model(self, model_path, **kwargs):

        # download model if not exists
        if not os.path.exists(model_path):
            print(f'Path {model_path} does not exists, model is downloaded from https://sid.erda.dk/cgi-sid/ls.py?share_id=dbQM0pgSlM&current_dir=pretrained_models&flags=f')
            download_model(model = 'awd_lstm',
                           destination_dir = model_path)
        # Get pretrained model
        self.model = AWDLSTMModelForInference.from_pretrained(model_path)
        self.model.to(device)
        self.model.eval()

        self.tokenizer = AutoTokenizer.from_pretrained(model_path)

    def embed(self, sequences: List[str], disable_tqdm: bool = False):
        '''Tokenizes and embeds sequences. CLS token is removed from the output.'''
        embeddings = []
        with torch.no_grad():
            for s in tqdm(sequences, disable=disable_tqdm):

                input_ids = self.tokenizer(s, return_tensors="pt", return_attention_mask=False, return_token_type_ids=False)["input_ids"]
                input_ids = input_ids.to(device)
                embedding = self.model(input_ids=input_ids).last_hidden_state
                
                embeddings.append(embedding.detach().cpu().numpy())
                # embeddings.append(embedding.detach().cpu().numpy()[:,1:])
            
        return embeddings
    
class ConvNetEmbedder(BaseEmbedder):
    def load_model(self, model_path, **kwargs):

        logging.set_verbosity_error()
        if not os.path.exists(model_path):
            print(f'Path {model_path} does not exists, model is downloaded from https://sid.erda.dk/cgi-sid/ls.py?share_id=dbQM0pgSlM&current_dir=pretrained_models&flags=f')
            download_model(model = 'convnet',
                           destination_dir = model_path)
        # load tokenizer
        self.tokenizer = AutoTokenizer.from_pretrained(model_path)
        # load model        
        self.model = ConvNetModel.from_pretrained(model_path).to(device).eval()
    
    def embed(self, sequences: List[str], disable_tqdm: bool = False):
        embeddings = [] 
        with torch.no_grad():
            for s in tqdm(sequences, disable=disable_tqdm):
                input_ids = self.tokenizer(s, return_tensors="pt", return_attention_mask=False, return_token_type_ids=False)["input_ids"]
                input_ids = input_ids.to(device)
                embedding = self.model(input_ids=input_ids).last_hidden_state
                embeddings.append(embedding.detach().cpu().numpy())

        return embeddings
    


# Class for one-hot encoding.
categories_4_letters_unknown = ['A', 'C', 'G', 'N', 'T']

class EncodeSequence:
    def __init__(self, nucleotide_categories = categories_4_letters_unknown):
        
        self.nucleotide_categories = nucleotide_categories
        
        self.label_encoder = LabelEncoder().fit(self.nucleotide_categories)
        
    
    def transform_integer(self, sequence, return_onehot = False): # integer/onehot encode sequence
        if isinstance(sequence, np.ndarray):
            return sequence
        if isinstance(sequence[0], str):  # if input is str 
            sequence = np.array(list(sequence))
        
        sequence = self.label_encoder.transform(sequence)
        
        if return_onehot:
            sequence = np.eye(len(self.nucleotide_categories))[sequence]
        return sequence
    
    def inverse_transform_integer(self, sequence):
        if isinstance(sequence, str): # if input is str
            return sequence
        sequence = EncodeSequence.reduce_last_dim(sequence) # reduce last dim
        sequence = self.label_encoder.inverse_transform(sequence)
        return ('').join(sequence)
    
    @staticmethod
    def reduce_last_dim(sequence):
        if isinstance(sequence, (str, list)): # if input is str
            return sequence
        if len(sequence.shape) > 1:
            sequence = np.argmax(sequence, axis=-1)
        return sequence

    
# backward compatibility
def embed_dnabert(sequences, path: str, kmer: int = 3, disable_tqdm = False):
    return DNABertEmbedder(path, kmer).embed(sequences, disable_tqdm = disable_tqdm)

def embed_gpn(sequences):
    return GPNEmbedder().embed(sequences)

def embed_nucleotide_transformer(sequences, model_name):
    return NucleotideTransformerEmbedder(model_name).embed(sequences)

def embed_awdlstm(sequences, model_path, disable_tqdm = False, **kwargs):
    return AWDLSTMEmbedder(model_path, **kwargs).embed(sequences, disable_tqdm = disable_tqdm )

def embed_convnet(sequences, model_path, disable_tqdm = False, **kwargs):
    return ConvNetEmbedder(model_path, **kwargs).embed(sequences, disable_tqdm = disable_tqdm)

def embed_sequence(sequences : List[str], embedding_type : str = 'categorical', **kwargs):
    '''
    sequences : list of sequences to embed
    '''
    if not embedding_type:
        return sequences
    
    if embedding_type == 'categorical' or embedding_type == 'onehot':
        encode_seq = EncodeSequence() 
        # embed to categorcal  
        sequence = []
        for seq in sequences:
            sequence.append(torch.tensor(encode_seq.transform_integer(seq)))
            return sequence
    # embed with nt transformer:   
    elif embedding_type == 'nt_transformer':
        # model name "InstaDeepAI/nucleotide-transformer-2.5b-multi-species"
        sequences, cls_token = embed_nucleotide_transformer(sequences, **kwargs)
        return sequences, cls_token
    # embed with GPN 
    # embed with DNAbert
    elif embedding_type == 'dnabert':
        sequences = embed_dnabert(sequences, disable_tqdm = True, **kwargs)
        # /z/home/frma/projects/DNA-LM/external-models/DNABERT/DNABERT3/
        # kmer = 3 
        return sequences
    # embed with own models. 
    elif embedding_type == 'awdlstm':
        sequences = embed_awdlstm(sequences, disable_tqdm = True, **kwargs)
        return sequences
    elif embedding_type == 'convnet':
        sequences = embed_convnet(sequences, disable_tqdm = True, **kwargs)
        return sequences

    return sequences<|MERGE_RESOLUTION|>--- conflicted
+++ resolved
@@ -108,16 +108,13 @@
                    dnabert_path: str = '../../external-models/DNABERT/', 
                    kmer: int = 6, ):
 
-<<<<<<< HEAD
         dnabert_path = f'{dnabert_path}/DNABERT{kmer}/'
         # check if path exists
         
         if not os.path.exists(dnabert_path):
             print(f'Path {dnabert_path} does not exists, check if the wrong path was given. If not download from https://github.com/jerryji1993/DNABERT')
             
-=======
-
->>>>>>> 564c730c
+
         config = BertConfig.from_pretrained(dnabert_path)
         self.tokenizer = BertTokenizer.from_pretrained(dnabert_path)
         self.bert_model = BertModel.from_pretrained(dnabert_path, config=config)
@@ -133,13 +130,11 @@
                 sequence = [sequence]
                 kmers = self._seq2kmer_batch(sequence, self.kmer)
                 model_input = self.tokenizer.batch_encode_plus(kmers, add_special_tokens=True, 
-<<<<<<< HEAD
                                                                max_length=len(sequence[0]), return_tensors='pt', 
                                                                padding='max_length')["input_ids"]
-=======
                                                                     max_length=512, return_tensors='pt', 
                                                                     padding=True)["input_ids"]
->>>>>>> 564c730c
+
                 if model_input.shape[1] > 512:
                     model_input = torch.split(model_input, 512, dim=1)
                     output = []
